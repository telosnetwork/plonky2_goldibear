use std::ops::Range;

use crate::field::extension_field::target::ExtensionTarget;
use crate::field::extension_field::Extendable;
use crate::field::field_types::RichField;
use crate::gates::gate::Gate;
use crate::iop::target::Target;
use crate::plonk::circuit_builder::CircuitBuilder;

/// Trait for gates which interpolate a polynomial, whose points are a (base field) coset of the multiplicative subgroup
/// with the given size, and whose values are extension field elements, given by input wires.
/// Outputs the evaluation of the interpolant at a given (extension field) evaluation point.
pub(crate) trait InterpolationGate<F: RichField + Extendable<D>, const D: usize>:
    Gate<F, D> + Copy
{
    fn new(subgroup_bits: usize) -> Self;

    fn num_points(&self) -> usize;

    /// Wire index of the coset shift.
    fn wire_shift(&self) -> usize {
        0
    }

    fn start_values(&self) -> usize {
        1
    }

    /// Wire indices of the `i`th interpolant value.
    fn wires_value(&self, i: usize) -> Range<usize> {
        debug_assert!(i < self.num_points());
        let start = self.start_values() + i * D;
        start..start + D
    }

    fn start_evaluation_point(&self) -> usize {
        self.start_values() + self.num_points() * D
    }

    /// Wire indices of the point to evaluate the interpolant at.
    fn wires_evaluation_point(&self) -> Range<usize> {
        let start = self.start_evaluation_point();
        start..start + D
    }

    fn start_evaluation_value(&self) -> usize {
        self.start_evaluation_point() + D
    }

    /// Wire indices of the interpolated value.
    fn wires_evaluation_value(&self) -> Range<usize> {
        let start = self.start_evaluation_value();
        start..start + D
    }

    fn start_coeffs(&self) -> usize {
        self.start_evaluation_value() + D
    }

    /// The number of routed wires required in the typical usage of this gate, where the points to
    /// interpolate, the evaluation point, and the corresponding value are all routed.
    fn num_routed_wires(&self) -> usize {
        self.start_coeffs()
    }

    /// Wire indices of the interpolant's `i`th coefficient.
    fn wires_coeff(&self, i: usize) -> Range<usize> {
        debug_assert!(i < self.num_points());
        let start = self.start_coeffs() + i * D;
        start..start + D
    }

    fn end_coeffs(&self) -> usize {
        self.start_coeffs() + D * self.num_points()
    }
}

impl<F: RichField + Extendable<D>, const D: usize> CircuitBuilder<F, D> {
    /// Interpolates a polynomial, whose points are a coset of the multiplicative subgroup with the
    /// given size, and whose values are given. Returns the evaluation of the interpolant at
    /// `evaluation_point`.
    pub(crate) fn interpolate_coset<G: InterpolationGate<F, D>>(
        &mut self,
        subgroup_bits: usize,
        coset_shift: Target,
        values: &[ExtensionTarget<D>],
        evaluation_point: ExtensionTarget<D>,
    ) -> ExtensionTarget<D> {
        let gate = G::new(subgroup_bits);
        let gate_index = self.add_gate(gate, vec![]);
        self.connect(coset_shift, Target::wire(gate_index, gate.wire_shift()));
        for (i, &v) in values.iter().enumerate() {
            self.connect_extension(
                v,
                ExtensionTarget::from_range(gate_index, gate.wires_value(i)),
            );
        }
        self.connect_extension(
            evaluation_point,
            ExtensionTarget::from_range(gate_index, gate.wires_evaluation_point()),
        );

        ExtensionTarget::from_range(gate_index, gate.wires_evaluation_value())
    }
}

#[cfg(test)]
mod tests {
    use anyhow::Result;

<<<<<<< HEAD
    use crate::field::extension_field::quartic::QuarticExtension;
=======
    use crate::field::extension_field::quadratic::QuadraticExtension;
>>>>>>> 68e3befc
    use crate::field::extension_field::FieldExtension;
    use crate::field::field_types::Field;
    use crate::field::goldilocks_field::GoldilocksField;
    use crate::field::interpolation::interpolant;
    use crate::gates::interpolation::HighDegreeInterpolationGate;
    use crate::gates::low_degree_interpolation::LowDegreeInterpolationGate;
    use crate::iop::witness::PartialWitness;
    use crate::plonk::circuit_builder::CircuitBuilder;
    use crate::plonk::circuit_data::CircuitConfig;
    use crate::plonk::config::{GenericConfig, PoseidonGoldilocksConfig};
    use crate::plonk::verifier::verify;

    #[test]
    fn test_interpolate() -> Result<()> {
<<<<<<< HEAD
        const D: usize = 2;
        type C = PoseidonGoldilocksConfig;
        type F = <C as GenericConfig<D>>::F;
        type FF = <C as GenericConfig<D>>::FE;
=======
        type F = GoldilocksField;
        const D: usize = 2;
        type FF = QuadraticExtension<GoldilocksField>;
>>>>>>> 68e3befc
        let config = CircuitConfig::standard_recursion_config();
        let pw = PartialWitness::new();
        let mut builder = CircuitBuilder::<F, D>::new(config);

        let subgroup_bits = 2;
        let len = 1 << subgroup_bits;
        let coset_shift = F::rand();
        let g = F::primitive_root_of_unity(subgroup_bits);
        let points = F::cyclic_subgroup_coset_known_order(g, coset_shift, len);
        let values = FF::rand_vec(len);

        let homogeneous_points = points
            .iter()
<<<<<<< HEAD
            .map(|&(a, b)| (<FF as FieldExtension<2>>::from_basefield(a), b))
=======
            .zip(values.iter())
            .map(|(&a, &b)| (<FF as FieldExtension<D>>::from_basefield(a), b))
>>>>>>> 68e3befc
            .collect::<Vec<_>>();

        let true_interpolant = interpolant(&homogeneous_points);

        let z = FF::rand();
        let true_eval = true_interpolant.eval(z);

        let coset_shift_target = builder.constant(coset_shift);

        let value_targets = values
            .iter()
            .map(|&v| (builder.constant_extension(v)))
            .collect::<Vec<_>>();

        let zt = builder.constant_extension(z);

        let eval_hd = builder.interpolate_coset::<HighDegreeInterpolationGate<F, D>>(
            subgroup_bits,
            coset_shift_target,
            &value_targets,
            zt,
        );
        let eval_ld = builder.interpolate_coset::<LowDegreeInterpolationGate<F, D>>(
            subgroup_bits,
            coset_shift_target,
            &value_targets,
            zt,
        );
        let true_eval_target = builder.constant_extension(true_eval);
        builder.connect_extension(eval_hd, true_eval_target);
        builder.connect_extension(eval_ld, true_eval_target);

        let data = builder.build::<C>();
        let proof = data.prove(pw)?;

        verify(proof, &data.verifier_only, &data.common)
    }
}<|MERGE_RESOLUTION|>--- conflicted
+++ resolved
@@ -108,11 +108,8 @@
 mod tests {
     use anyhow::Result;
 
-<<<<<<< HEAD
+    use crate::field::extension_field::quadratic::QuadraticExtension;
     use crate::field::extension_field::quartic::QuarticExtension;
-=======
-    use crate::field::extension_field::quadratic::QuadraticExtension;
->>>>>>> 68e3befc
     use crate::field::extension_field::FieldExtension;
     use crate::field::field_types::Field;
     use crate::field::goldilocks_field::GoldilocksField;
@@ -127,16 +124,14 @@
 
     #[test]
     fn test_interpolate() -> Result<()> {
-<<<<<<< HEAD
+        type F = GoldilocksField;
+        const D: usize = 2;
+        type FF = QuadraticExtension<GoldilocksField>;
+        let config = CircuitConfig::standard_recursion_config();
         const D: usize = 2;
         type C = PoseidonGoldilocksConfig;
         type F = <C as GenericConfig<D>>::F;
         type FF = <C as GenericConfig<D>>::FE;
-=======
-        type F = GoldilocksField;
-        const D: usize = 2;
-        type FF = QuadraticExtension<GoldilocksField>;
->>>>>>> 68e3befc
         let config = CircuitConfig::standard_recursion_config();
         let pw = PartialWitness::new();
         let mut builder = CircuitBuilder::<F, D>::new(config);
@@ -150,12 +145,9 @@
 
         let homogeneous_points = points
             .iter()
-<<<<<<< HEAD
-            .map(|&(a, b)| (<FF as FieldExtension<2>>::from_basefield(a), b))
-=======
             .zip(values.iter())
             .map(|(&a, &b)| (<FF as FieldExtension<D>>::from_basefield(a), b))
->>>>>>> 68e3befc
+            .map(|&(a, b)| (<FF as FieldExtension<2>>::from_basefield(a), b))
             .collect::<Vec<_>>();
 
         let true_interpolant = interpolant(&homogeneous_points);
