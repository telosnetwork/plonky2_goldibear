--- conflicted
+++ resolved
@@ -88,10 +88,8 @@
     use anyhow::Result;
 
     use super::*;
-<<<<<<< HEAD
     use crate::field::extension_field::Extendable;
-=======
->>>>>>> 68e3befc
+    use crate::field::goldilocks_field::GoldilocksField;
     use crate::field::goldilocks_field::GoldilocksField;
     use crate::hash::merkle_proofs::verify_merkle_proof;
     use crate::plonk::config::{GenericConfig, PoseidonGoldilocksConfig};
@@ -114,13 +112,10 @@
 
     #[test]
     fn test_merkle_trees() -> Result<()> {
-<<<<<<< HEAD
         const D: usize = 2;
         type C = PoseidonGoldilocksConfig;
         type F = <C as GenericConfig<D>>::F;
-=======
         type F = GoldilocksField;
->>>>>>> 68e3befc
 
         let log_n = 8;
         let n = 1 << log_n;
