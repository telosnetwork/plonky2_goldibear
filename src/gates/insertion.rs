--- conflicted
+++ resolved
@@ -322,10 +322,7 @@
 
     use anyhow::Result;
 
-<<<<<<< HEAD
-=======
     use crate::field::extension_field::quartic::QuarticExtension;
->>>>>>> 68e3befc
     use crate::field::field_types::Field;
     use crate::field::goldilocks_field::GoldilocksField;
     use crate::gates::gate::Gate;
@@ -361,28 +358,22 @@
 
     #[test]
     fn eval_fns() -> Result<()> {
-<<<<<<< HEAD
+        test_eval_fns::<GoldilocksField, _, 4>(InsertionGate::new(4))
         const D: usize = 2;
         type C = PoseidonGoldilocksConfig;
         type F = <C as GenericConfig<D>>::F;
         test_eval_fns::<F, C, _, D>(InsertionGate::new(4))
-=======
-        test_eval_fns::<GoldilocksField, _, 4>(InsertionGate::new(4))
->>>>>>> 68e3befc
     }
 
     #[test]
     fn test_gate_constraint() {
-<<<<<<< HEAD
+        type F = GoldilocksField;
+        type FF = QuarticExtension<GoldilocksField>;
+        const D: usize = 4;
         const D: usize = 2;
         type C = PoseidonGoldilocksConfig;
         type F = <C as GenericConfig<D>>::F;
         type FF = <C as GenericConfig<D>>::FE;
-=======
-        type F = GoldilocksField;
-        type FF = QuarticExtension<GoldilocksField>;
-        const D: usize = 4;
->>>>>>> 68e3befc
 
         /// Returns the local wires for an insertion gate given the original vector, element to
         /// insert, and index.
