use std::marker::PhantomData;

use itertools::Itertools;

use crate::field::extension_field::target::ExtensionTarget;
use crate::field::extension_field::Extendable;
use crate::field::field_types::{Field, RichField};
use crate::gates::gate::Gate;
use crate::iop::generator::{GeneratedValues, SimpleGenerator, WitnessGenerator};
use crate::iop::target::Target;
use crate::iop::wire::Wire;
use crate::iop::witness::{PartitionWitness, Witness};
use crate::plonk::circuit_builder::CircuitBuilder;
use crate::plonk::circuit_data::CircuitConfig;
use crate::plonk::vars::{EvaluationTargets, EvaluationVars, EvaluationVarsBase};

/// A gate for checking that a particular element of a list matches a given value.
#[derive(Copy, Clone, Debug)]
pub(crate) struct RandomAccessGate<F: RichField + Extendable<D>, const D: usize> {
    pub bits: usize,
    pub num_copies: usize,
    _phantom: PhantomData<F>,
}

impl<F: RichField + Extendable<D>, const D: usize> RandomAccessGate<F, D> {
    fn new(num_copies: usize, bits: usize) -> Self {
        Self {
            bits,
            num_copies,
            _phantom: PhantomData,
        }
    }

    pub fn new_from_config(config: &CircuitConfig, bits: usize) -> Self {
        let vec_size = 1 << bits;
        // Need `(2 + vec_size) * num_copies` routed wires
        let max_copies = (config.num_routed_wires / (2 + vec_size)).min(
            // Need `(2 + vec_size + bits) * num_copies` wires
            config.num_wires / (2 + vec_size + bits),
        );
        Self::new(max_copies, bits)
    }

    fn vec_size(&self) -> usize {
        1 << self.bits
    }

    pub fn wire_access_index(&self, copy: usize) -> usize {
        debug_assert!(copy < self.num_copies);
        (2 + self.vec_size()) * copy
    }

    pub fn wire_claimed_element(&self, copy: usize) -> usize {
        debug_assert!(copy < self.num_copies);
        (2 + self.vec_size()) * copy + 1
    }

    pub fn wire_list_item(&self, i: usize, copy: usize) -> usize {
        debug_assert!(i < self.vec_size());
        debug_assert!(copy < self.num_copies);
        (2 + self.vec_size()) * copy + 2 + i
    }

    fn start_of_intermediate_wires(&self) -> usize {
        (2 + self.vec_size()) * self.num_copies
    }

    pub(crate) fn num_routed_wires(&self) -> usize {
        self.start_of_intermediate_wires()
    }

    /// An intermediate wire where the prover gives the (purported) binary decomposition of the
    /// index.
    pub fn wire_bit(&self, i: usize, copy: usize) -> usize {
        debug_assert!(i < self.bits);
        debug_assert!(copy < self.num_copies);
        self.start_of_intermediate_wires() + copy * self.bits + i
    }
}

impl<F: RichField + Extendable<D>, const D: usize> Gate<F, D> for RandomAccessGate<F, D> {
    fn id(&self) -> String {
        format!("{:?}<D={}>", self, D)
    }

    fn eval_unfiltered(&self, vars: EvaluationVars<F, D>) -> Vec<F::Extension> {
        let mut constraints = Vec::with_capacity(self.num_constraints());

        for copy in 0..self.num_copies {
            let access_index = vars.local_wires[self.wire_access_index(copy)];
            let mut list_items = (0..self.vec_size())
                .map(|i| vars.local_wires[self.wire_list_item(i, copy)])
                .collect::<Vec<_>>();
            let claimed_element = vars.local_wires[self.wire_claimed_element(copy)];
            let bits = (0..self.bits)
                .map(|i| vars.local_wires[self.wire_bit(i, copy)])
                .collect::<Vec<_>>();

            // Assert that each bit wire value is indeed boolean.
            for &b in &bits {
                constraints.push(b * (b - F::Extension::ONE));
            }

            // Assert that the binary decomposition was correct.
            let reconstructed_index = bits
                .iter()
                .rev()
                .fold(F::Extension::ZERO, |acc, &b| acc.double() + b);
            constraints.push(reconstructed_index - access_index);

            // Repeatedly fold the list, selecting the left or right item from each pair based on
            // the corresponding bit.
            for b in bits {
                list_items = list_items
                    .iter()
                    .tuples()
                    .map(|(&x, &y)| x + b * (y - x))
                    .collect()
            }

            debug_assert_eq!(list_items.len(), 1);
            constraints.push(list_items[0] - claimed_element);
        }

        constraints
    }

    fn eval_unfiltered_base(&self, vars: EvaluationVarsBase<F>) -> Vec<F> {
        let mut constraints = Vec::with_capacity(self.num_constraints());

        for copy in 0..self.num_copies {
            let access_index = vars.local_wires[self.wire_access_index(copy)];
            let mut list_items = (0..self.vec_size())
                .map(|i| vars.local_wires[self.wire_list_item(i, copy)])
                .collect::<Vec<_>>();
            let claimed_element = vars.local_wires[self.wire_claimed_element(copy)];
            let bits = (0..self.bits)
                .map(|i| vars.local_wires[self.wire_bit(i, copy)])
                .collect::<Vec<_>>();

            // Assert that each bit wire value is indeed boolean.
            for &b in &bits {
                constraints.push(b * (b - F::ONE));
            }

            // Assert that the binary decomposition was correct.
            let reconstructed_index = bits.iter().rev().fold(F::ZERO, |acc, &b| acc.double() + b);
            constraints.push(reconstructed_index - access_index);

            // Repeatedly fold the list, selecting the left or right item from each pair based on
            // the corresponding bit.
            for b in bits {
                list_items = list_items
                    .iter()
                    .tuples()
                    .map(|(&x, &y)| x + b * (y - x))
                    .collect()
            }

            debug_assert_eq!(list_items.len(), 1);
            constraints.push(list_items[0] - claimed_element);
        }

        constraints
    }

    fn eval_unfiltered_recursively(
        &self,
        builder: &mut CircuitBuilder<F, D>,
        vars: EvaluationTargets<D>,
    ) -> Vec<ExtensionTarget<D>> {
        let zero = builder.zero_extension();
        let two = builder.two_extension();
        let mut constraints = Vec::with_capacity(self.num_constraints());

        for copy in 0..self.num_copies {
            let access_index = vars.local_wires[self.wire_access_index(copy)];
            let mut list_items = (0..self.vec_size())
                .map(|i| vars.local_wires[self.wire_list_item(i, copy)])
                .collect::<Vec<_>>();
            let claimed_element = vars.local_wires[self.wire_claimed_element(copy)];
            let bits = (0..self.bits)
                .map(|i| vars.local_wires[self.wire_bit(i, copy)])
                .collect::<Vec<_>>();

            // Assert that each bit wire value is indeed boolean.
            for &b in &bits {
                constraints.push(builder.mul_sub_extension(b, b, b));
            }

            // Assert that the binary decomposition was correct.
            let reconstructed_index = bits
                .iter()
                .rev()
                .fold(zero, |acc, &b| builder.mul_add_extension(acc, two, b));
            constraints.push(builder.sub_extension(reconstructed_index, access_index));

            // Repeatedly fold the list, selecting the left or right item from each pair based on
            // the corresponding bit.
            for b in bits {
                list_items = list_items
                    .iter()
                    .tuples()
                    .map(|(&x, &y)| builder.select_ext_generalized(b, y, x))
                    .collect()
            }

            debug_assert_eq!(list_items.len(), 1);
            constraints.push(builder.sub_extension(list_items[0], claimed_element));
        }

        constraints
    }

    fn generators(
        &self,
        gate_index: usize,
        _local_constants: &[F],
    ) -> Vec<Box<dyn WitnessGenerator<F>>> {
        (0..self.num_copies)
            .map(|copy| {
                let g: Box<dyn WitnessGenerator<F>> = Box::new(
                    RandomAccessGenerator {
                        gate_index,
                        gate: *self,
                        copy,
                    }
                    .adapter(),
                );
                g
            })
            .collect::<Vec<_>>()
    }

    fn num_wires(&self) -> usize {
        self.wire_bit(self.bits - 1, self.num_copies - 1) + 1
    }

    fn num_constants(&self) -> usize {
        0
    }

    fn degree(&self) -> usize {
        self.bits + 1
    }

    fn num_constraints(&self) -> usize {
        let constraints_per_copy = self.bits + 2;
        self.num_copies * constraints_per_copy
    }
}

#[derive(Debug)]
struct RandomAccessGenerator<F: RichField + Extendable<D>, const D: usize> {
    gate_index: usize,
    gate: RandomAccessGate<F, D>,
    copy: usize,
}

impl<F: RichField + Extendable<D>, const D: usize> SimpleGenerator<F>
    for RandomAccessGenerator<F, D>
{
    fn dependencies(&self) -> Vec<Target> {
        let local_target = |input| Target::wire(self.gate_index, input);

        let mut deps = vec![local_target(self.gate.wire_access_index(self.copy))];
        for i in 0..self.gate.vec_size() {
            deps.push(local_target(self.gate.wire_list_item(i, self.copy)));
        }
        deps
    }

    fn run_once(&self, witness: &PartitionWitness<F>, out_buffer: &mut GeneratedValues<F>) {
        let local_wire = |input| Wire {
            gate: self.gate_index,
            input,
        };

        let get_local_wire = |input| witness.get_wire(local_wire(input));
        let mut set_local_wire = |input, value| out_buffer.set_wire(local_wire(input), value);

        let copy = self.copy;
        let vec_size = self.gate.vec_size();

        let access_index_f = get_local_wire(self.gate.wire_access_index(copy));
        let access_index = access_index_f.to_canonical_u64() as usize;
        debug_assert!(
            access_index < vec_size,
            "Access index {} is larger than the vector size {}",
            access_index,
            vec_size
        );

        set_local_wire(
            self.gate.wire_claimed_element(copy),
            get_local_wire(self.gate.wire_list_item(access_index, copy)),
        );

        for i in 0..self.gate.bits {
            let bit = F::from_bool(((access_index >> i) & 1) != 0);
            set_local_wire(self.gate.wire_bit(i, copy), bit);
        }
    }
}

#[cfg(test)]
mod tests {
    use std::marker::PhantomData;

    use anyhow::Result;
    use rand::{thread_rng, Rng};

    use crate::field::extension_field::quartic::QuarticExtension;
    use crate::field::field_types::Field;
    use crate::field::goldilocks_field::GoldilocksField;
    use crate::gates::gate::Gate;
    use crate::gates::gate_testing::{test_eval_fns, test_low_degree};
    use crate::gates::random_access::RandomAccessGate;
    use crate::hash::hash_types::HashOut;
    use crate::plonk::config::{GenericConfig, PoseidonGoldilocksConfig};
    use crate::plonk::vars::EvaluationVars;

    #[test]
    fn low_degree() {
        test_low_degree::<GoldilocksField, _, 4>(RandomAccessGate::new(4, 4));
    }

    #[test]
    fn eval_fns() -> Result<()> {
<<<<<<< HEAD
        const D: usize = 2;
        type C = PoseidonGoldilocksConfig;
        type F = <C as GenericConfig<D>>::F;
        test_eval_fns::<F, C, _, D>(RandomAccessGate::new(4, 4))
=======
        test_eval_fns::<GoldilocksField, _, 4>(RandomAccessGate::new(4, 4))
>>>>>>> 68e3befc
    }

    #[test]
    fn test_gate_constraint() {
<<<<<<< HEAD
        const D: usize = 2;
        type C = PoseidonGoldilocksConfig;
        type F = <C as GenericConfig<D>>::F;
        type FF = <C as GenericConfig<D>>::FE;
=======
        type F = GoldilocksField;
        type FF = QuarticExtension<GoldilocksField>;
        const D: usize = 4;
>>>>>>> 68e3befc

        /// Returns the local wires for a random access gate given the vectors, elements to compare,
        /// and indices.
        fn get_wires(
            bits: usize,
            lists: Vec<Vec<F>>,
            access_indices: Vec<usize>,
            claimed_elements: Vec<F>,
        ) -> Vec<FF> {
            let num_copies = lists.len();
            let vec_size = lists[0].len();

            let mut v = Vec::new();
            let mut bit_vals = Vec::new();
            for copy in 0..num_copies {
                let access_index = access_indices[copy];
                v.push(F::from_canonical_usize(access_index));
                v.push(claimed_elements[copy]);
                for j in 0..vec_size {
                    v.push(lists[copy][j]);
                }

                for i in 0..bits {
                    bit_vals.push(F::from_bool(((access_index >> i) & 1) != 0));
                }
            }
            v.extend(bit_vals);

            v.iter().map(|&x| x.into()).collect()
        }

        let bits = 3;
        let vec_size = 1 << bits;
        let num_copies = 4;
        let lists = (0..num_copies)
            .map(|_| F::rand_vec(vec_size))
            .collect::<Vec<_>>();
        let access_indices = (0..num_copies)
            .map(|_| thread_rng().gen_range(0..vec_size))
            .collect::<Vec<_>>();
        let gate = RandomAccessGate::<F, D> {
            bits,
            num_copies,
            _phantom: PhantomData,
        };

        let good_claimed_elements = lists
            .iter()
            .zip(&access_indices)
            .map(|(l, &i)| l[i])
            .collect();
        let good_vars = EvaluationVars {
            local_constants: &[],
            local_wires: &get_wires(
                bits,
                lists.clone(),
                access_indices.clone(),
                good_claimed_elements,
            ),
            public_inputs_hash: &HashOut::rand(),
        };
        let bad_claimed_elements = F::rand_vec(4);
        let bad_vars = EvaluationVars {
            local_constants: &[],
            local_wires: &get_wires(bits, lists, access_indices, bad_claimed_elements),
            public_inputs_hash: &HashOut::rand(),
        };

        assert!(
            gate.eval_unfiltered(good_vars).iter().all(|x| x.is_zero()),
            "Gate constraints are not satisfied."
        );
        assert!(
            !gate.eval_unfiltered(bad_vars).iter().all(|x| x.is_zero()),
            "Gate constraints are satisfied but should not be."
        );
    }
}<|MERGE_RESOLUTION|>--- conflicted
+++ resolved
@@ -327,28 +327,18 @@
 
     #[test]
     fn eval_fns() -> Result<()> {
-<<<<<<< HEAD
         const D: usize = 2;
         type C = PoseidonGoldilocksConfig;
         type F = <C as GenericConfig<D>>::F;
         test_eval_fns::<F, C, _, D>(RandomAccessGate::new(4, 4))
-=======
-        test_eval_fns::<GoldilocksField, _, 4>(RandomAccessGate::new(4, 4))
->>>>>>> 68e3befc
     }
 
     #[test]
     fn test_gate_constraint() {
-<<<<<<< HEAD
         const D: usize = 2;
         type C = PoseidonGoldilocksConfig;
         type F = <C as GenericConfig<D>>::F;
         type FF = <C as GenericConfig<D>>::FE;
-=======
-        type F = GoldilocksField;
-        type FF = QuarticExtension<GoldilocksField>;
-        const D: usize = 4;
->>>>>>> 68e3befc
 
         /// Returns the local wires for a random access gate given the vectors, elements to compare,
         /// and indices.
