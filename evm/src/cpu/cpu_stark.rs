use std::borrow::{Borrow, BorrowMut};
use std::iter::repeat;
use std::marker::PhantomData;

use itertools::Itertools;
use plonky2::field::extension::{Extendable, FieldExtension};
use plonky2::field::packed::PackedField;
use plonky2::field::types::Field;
use plonky2::hash::hash_types::RichField;

use crate::all_stark::Table;
use crate::constraint_consumer::{ConstraintConsumer, RecursiveConstraintConsumer};
use crate::cpu::columns::{CpuColumnsView, COL_MAP, NUM_CPU_COLUMNS};
use crate::cpu::membus::NUM_GP_CHANNELS;
use crate::cpu::{
    bootstrap_kernel, contextops, control_flow, decode, dup_swap, gas, jumps, membus, memio,
    modfp254, pc, push0, shift, simple_logic, stack, stack_bounds, syscalls_exceptions,
};
use crate::cross_table_lookup::{Column, TableWithColumns};
use crate::memory::segments::Segment;
use crate::memory::{NUM_CHANNELS, VALUE_LIMBS};
use crate::stark::Stark;
use crate::vars::{StarkEvaluationTargets, StarkEvaluationVars};

pub fn ctl_data_keccak_sponge<F: Field>() -> Vec<Column<F>> {
    // When executing KECCAK_GENERAL, the GP memory channels are used as follows:
    // GP channel 0: stack[-1] = context
    // GP channel 1: stack[-2] = segment
    // GP channel 2: stack[-3] = virt
    // GP channel 3: stack[-4] = len
    // GP channel 4: pushed = outputs
    let context = Column::single(COL_MAP.mem_channels[0].value[0]);
    let segment = Column::single(COL_MAP.mem_channels[1].value[0]);
    let virt = Column::single(COL_MAP.mem_channels[2].value[0]);
    let len = Column::single(COL_MAP.mem_channels[3].value[0]);

    let num_channels = F::from_canonical_usize(NUM_CHANNELS);
    let timestamp = Column::linear_combination([(COL_MAP.clock, num_channels)]);

    let mut cols = vec![context, segment, virt, len, timestamp];
    cols.extend(COL_MAP.mem_channels[4].value.map(Column::single));
    cols
}

pub fn ctl_filter_keccak_sponge<F: Field>() -> Column<F> {
    Column::single(COL_MAP.is_keccak_sponge)
}

/// Create the vector of Columns corresponding to the two inputs and
/// one output of a binary operation.
fn ctl_data_binops<F: Field>() -> Vec<Column<F>> {
    let mut res = Column::singles(COL_MAP.mem_channels[0].value).collect_vec();
    res.extend(Column::singles(COL_MAP.mem_channels[1].value));
    res.extend(Column::singles(
        COL_MAP.mem_channels[NUM_GP_CHANNELS - 1].value,
    ));
    res
}

/// Create the vector of Columns corresponding to the three inputs and
/// one output of a ternary operation. By default, ternary operations use
/// the first three memory channels, and the last one for the result (binary
/// operations do not use the third inputs).
///
/// Shift operations are different, as they are simulated with `MUL` or `DIV`
/// on the arithmetic side. We first convert the shift into the multiplicand
/// (in case of `SHL`) or the divisor (in case of `SHR`), making the first memory
/// channel not directly usable. We overcome this by adding an offset of 1 in
/// case of shift operations, which will skip the first memory channel and use the
/// next three as ternary inputs. Because both `MUL` and `DIV` are binary operations,
/// the last memory channel used for the inputs will be safely ignored.
fn ctl_data_ternops<F: Field>(is_shift: bool) -> Vec<Column<F>> {
    let offset = is_shift as usize;
    let mut res = Column::singles(COL_MAP.mem_channels[offset].value).collect_vec();
    res.extend(Column::singles(COL_MAP.mem_channels[offset + 1].value));
    res.extend(Column::singles(COL_MAP.mem_channels[offset + 2].value));
    res.extend(Column::singles(
        COL_MAP.mem_channels[NUM_GP_CHANNELS - 1].value,
    ));
    res
}

pub fn ctl_data_logic<F: Field>() -> Vec<Column<F>> {
    // Instead of taking single columns, we reconstruct the entire opcode value directly.
    let mut res = vec![Column::le_bits(COL_MAP.opcode_bits)];
    res.extend(ctl_data_binops());
    res
}

pub fn ctl_filter_logic<F: Field>() -> Column<F> {
    Column::single(COL_MAP.op.logic_op)
}

pub fn ctl_arithmetic_base_rows<F: Field>() -> TableWithColumns<F> {
    // Instead of taking single columns, we reconstruct the entire opcode value directly.
    let mut columns = vec![Column::le_bits(COL_MAP.opcode_bits)];
    columns.extend(ctl_data_ternops(false));
    // Create the CPU Table whose columns are those with the three
    // inputs and one output of the ternary operations listed in `ops`
    // (also `ops` is used as the operation filter). The list of
    // operations includes binary operations which will simply ignore
    // the third input.
    TableWithColumns::new(
        Table::Cpu,
<<<<<<< HEAD
        ctl_data_ternops(&OPS, false),
        vec![],
        Some(Column::sum(OPS)),
=======
        columns,
        Some(Column::sum([
            COL_MAP.op.binary_op,
            COL_MAP.op.fp254_op,
            COL_MAP.op.ternary_op,
        ])),
>>>>>>> 0b5ac312
    )
}

pub fn ctl_arithmetic_shift_rows<F: Field>() -> TableWithColumns<F> {
    // Instead of taking single columns, we reconstruct the entire opcode value directly.
    let mut columns = vec![Column::le_bits(COL_MAP.opcode_bits)];
    columns.extend(ctl_data_ternops(true));
    // Create the CPU Table whose columns are those with the three
    // inputs and one output of the ternary operations listed in `ops`
    // (also `ops` is used as the operation filter). The list of
    // operations includes binary operations which will simply ignore
    // the third input.
<<<<<<< HEAD
    TableWithColumns::new(
        Table::Cpu,
        ctl_data_ternops(&OPS, true),
        vec![],
        Some(Column::sum([COL_MAP.op.shl, COL_MAP.op.shr])),
    )
=======
    TableWithColumns::new(Table::Cpu, columns, Some(Column::single(COL_MAP.op.shift)))
>>>>>>> 0b5ac312
}

pub fn ctl_data_byte_packing<F: Field>() -> Vec<Column<F>> {
    ctl_data_keccak_sponge()
}

pub fn ctl_filter_byte_packing<F: Field>() -> Column<F> {
    Column::single(COL_MAP.op.mload_32bytes)
}

pub fn ctl_data_byte_unpacking<F: Field>() -> Vec<Column<F>> {
    // When executing MSTORE_32BYTES, the GP memory channels are used as follows:
    // GP channel 0: stack[-1] = context
    // GP channel 1: stack[-2] = segment
    // GP channel 2: stack[-3] = virt
    // GP channel 3: stack[-4] = val
    // GP channel 4: stack[-5] = len
    let context = Column::single(COL_MAP.mem_channels[0].value[0]);
    let segment = Column::single(COL_MAP.mem_channels[1].value[0]);
    let virt = Column::single(COL_MAP.mem_channels[2].value[0]);
    let val = Column::singles(COL_MAP.mem_channels[3].value);
    let len = Column::single(COL_MAP.mem_channels[4].value[0]);

    let num_channels = F::from_canonical_usize(NUM_CHANNELS);
    let timestamp = Column::linear_combination([(COL_MAP.clock, num_channels)]);

    let mut res = vec![context, segment, virt, len, timestamp];
    res.extend(val);

    res
}

pub fn ctl_filter_byte_unpacking<F: Field>() -> Column<F> {
    Column::single(COL_MAP.op.mstore_32bytes)
}

pub const MEM_CODE_CHANNEL_IDX: usize = 0;
pub const MEM_GP_CHANNELS_IDX_START: usize = MEM_CODE_CHANNEL_IDX + 1;

/// Make the time/channel column for memory lookups.
fn mem_time_and_channel<F: Field>(channel: usize) -> Column<F> {
    let scalar = F::from_canonical_usize(NUM_CHANNELS);
    let addend = F::from_canonical_usize(channel);
    Column::linear_combination_with_constant([(COL_MAP.clock, scalar)], addend)
}

pub fn ctl_data_code_memory<F: Field>() -> Vec<Column<F>> {
    let mut cols = vec![
        Column::constant(F::ONE),                                      // is_read
        Column::single(COL_MAP.code_context),                          // addr_context
        Column::constant(F::from_canonical_u64(Segment::Code as u64)), // addr_segment
        Column::single(COL_MAP.program_counter),                       // addr_virtual
    ];

    // Low limb of the value matches the opcode bits
    cols.push(Column::le_bits(COL_MAP.opcode_bits));

    // High limbs of the value are all zero.
    cols.extend(repeat(Column::constant(F::ZERO)).take(VALUE_LIMBS - 1));

    cols.push(mem_time_and_channel(MEM_CODE_CHANNEL_IDX));

    cols
}

pub fn ctl_data_gp_memory<F: Field>(channel: usize) -> Vec<Column<F>> {
    let channel_map = COL_MAP.mem_channels[channel];
    let mut cols: Vec<_> = Column::singles([
        channel_map.is_read,
        channel_map.addr_context,
        channel_map.addr_segment,
        channel_map.addr_virtual,
    ])
    .collect();

    cols.extend(Column::singles(channel_map.value));

    cols.push(mem_time_and_channel(MEM_GP_CHANNELS_IDX_START + channel));

    cols
}

pub fn ctl_filter_code_memory<F: Field>() -> Column<F> {
    Column::sum(COL_MAP.op.iter())
}

pub fn ctl_filter_gp_memory<F: Field>(channel: usize) -> Column<F> {
    Column::single(COL_MAP.mem_channels[channel].used)
}

#[derive(Copy, Clone, Default)]
pub struct CpuStark<F, const D: usize> {
    pub f: PhantomData<F>,
}

impl<F: RichField, const D: usize> CpuStark<F, D> {
    // TODO: Remove?
    pub fn generate(&self, local_values: &mut [F; NUM_CPU_COLUMNS]) {
        let local_values: &mut CpuColumnsView<_> = local_values.borrow_mut();
        decode::generate(local_values);
        membus::generate(local_values);
    }
}

impl<F: RichField + Extendable<D>, const D: usize> Stark<F, D> for CpuStark<F, D> {
    const COLUMNS: usize = NUM_CPU_COLUMNS;

    fn eval_packed_generic<FE, P, const D2: usize>(
        &self,
        vars: StarkEvaluationVars<FE, P, { Self::COLUMNS }>,
        yield_constr: &mut ConstraintConsumer<P>,
    ) where
        FE: FieldExtension<D2, BaseField = F>,
        P: PackedField<Scalar = FE>,
    {
        let local_values = vars.local_values.borrow();
        let next_values = vars.next_values.borrow();
        bootstrap_kernel::eval_bootstrap_kernel(vars, yield_constr);
        contextops::eval_packed(local_values, next_values, yield_constr);
        control_flow::eval_packed_generic(local_values, next_values, yield_constr);
        decode::eval_packed_generic(local_values, yield_constr);
        dup_swap::eval_packed(local_values, yield_constr);
        gas::eval_packed(local_values, next_values, yield_constr);
        jumps::eval_packed(local_values, next_values, yield_constr);
        membus::eval_packed(local_values, yield_constr);
        memio::eval_packed(local_values, yield_constr);
        modfp254::eval_packed(local_values, yield_constr);
        pc::eval_packed(local_values, yield_constr);
        push0::eval_packed(local_values, yield_constr);
        shift::eval_packed(local_values, yield_constr);
        simple_logic::eval_packed(local_values, next_values, yield_constr);
        stack::eval_packed(local_values, next_values, yield_constr);
        stack_bounds::eval_packed(local_values, yield_constr);
        syscalls_exceptions::eval_packed(local_values, next_values, yield_constr);
    }

    fn eval_ext_circuit(
        &self,
        builder: &mut plonky2::plonk::circuit_builder::CircuitBuilder<F, D>,
        vars: StarkEvaluationTargets<D, { Self::COLUMNS }>,
        yield_constr: &mut RecursiveConstraintConsumer<F, D>,
    ) {
        let local_values = vars.local_values.borrow();
        let next_values = vars.next_values.borrow();
        bootstrap_kernel::eval_bootstrap_kernel_circuit(builder, vars, yield_constr);
        contextops::eval_ext_circuit(builder, local_values, next_values, yield_constr);
        control_flow::eval_ext_circuit(builder, local_values, next_values, yield_constr);
        decode::eval_ext_circuit(builder, local_values, yield_constr);
        dup_swap::eval_ext_circuit(builder, local_values, yield_constr);
        gas::eval_ext_circuit(builder, local_values, next_values, yield_constr);
        jumps::eval_ext_circuit(builder, local_values, next_values, yield_constr);
        membus::eval_ext_circuit(builder, local_values, yield_constr);
        memio::eval_ext_circuit(builder, local_values, yield_constr);
        modfp254::eval_ext_circuit(builder, local_values, yield_constr);
        pc::eval_ext_circuit(builder, local_values, yield_constr);
        push0::eval_ext_circuit(builder, local_values, yield_constr);
        shift::eval_ext_circuit(builder, local_values, yield_constr);
        simple_logic::eval_ext_circuit(builder, local_values, next_values, yield_constr);
        stack::eval_ext_circuit(builder, local_values, next_values, yield_constr);
        stack_bounds::eval_ext_circuit(builder, local_values, yield_constr);
        syscalls_exceptions::eval_ext_circuit(builder, local_values, next_values, yield_constr);
    }

    fn constraint_degree(&self) -> usize {
        3
    }
}

#[cfg(test)]
mod tests {
    use anyhow::Result;
    use plonky2::plonk::config::{GenericConfig, PoseidonGoldilocksConfig};

    use crate::cpu::cpu_stark::CpuStark;
    use crate::stark_testing::{test_stark_circuit_constraints, test_stark_low_degree};

    #[test]
    fn test_stark_degree() -> Result<()> {
        const D: usize = 2;
        type C = PoseidonGoldilocksConfig;
        type F = <C as GenericConfig<D>>::F;
        type S = CpuStark<F, D>;

        let stark = S {
            f: Default::default(),
        };
        test_stark_low_degree(stark)
    }

    #[test]
    fn test_stark_circuit() -> Result<()> {
        const D: usize = 2;
        type C = PoseidonGoldilocksConfig;
        type F = <C as GenericConfig<D>>::F;
        type S = CpuStark<F, D>;

        let stark = S {
            f: Default::default(),
        };
        test_stark_circuit_constraints::<F, C, S, D>(stark)
    }
}<|MERGE_RESOLUTION|>--- conflicted
+++ resolved
@@ -102,18 +102,13 @@
     // the third input.
     TableWithColumns::new(
         Table::Cpu,
-<<<<<<< HEAD
-        ctl_data_ternops(&OPS, false),
+        columns,
         vec![],
-        Some(Column::sum(OPS)),
-=======
-        columns,
         Some(Column::sum([
             COL_MAP.op.binary_op,
             COL_MAP.op.fp254_op,
             COL_MAP.op.ternary_op,
         ])),
->>>>>>> 0b5ac312
     )
 }
 
@@ -126,16 +121,12 @@
     // (also `ops` is used as the operation filter). The list of
     // operations includes binary operations which will simply ignore
     // the third input.
-<<<<<<< HEAD
     TableWithColumns::new(
         Table::Cpu,
-        ctl_data_ternops(&OPS, true),
+        columns,
         vec![],
-        Some(Column::sum([COL_MAP.op.shl, COL_MAP.op.shr])),
+        Some(Column::single(COL_MAP.op.shift)),
     )
-=======
-    TableWithColumns::new(Table::Cpu, columns, Some(Column::single(COL_MAP.op.shift)))
->>>>>>> 0b5ac312
 }
 
 pub fn ctl_data_byte_packing<F: Field>() -> Vec<Column<F>> {
