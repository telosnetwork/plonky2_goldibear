use std::any::type_name;

use anyhow::{ensure, Result};
use ethereum_types::U256;
use itertools::Itertools;
use plonky2::field::extension::{Extendable, FieldExtension};
use plonky2::field::types::Field;
use plonky2::fri::verifier::verify_fri_proof;
use plonky2::hash::hash_types::RichField;
use plonky2::plonk::config::GenericConfig;
use plonky2::plonk::plonk_common::reduce_with_powers;

use crate::all_stark::{AllStark, Table, NUM_TABLES};
use crate::config::StarkConfig;
use crate::constraint_consumer::ConstraintConsumer;
use crate::cpu::kernel::constants::global_metadata::GlobalMetadata;
<<<<<<< HEAD
use crate::cross_table_lookup::{
    verify_cross_table_lookups, CtlCheckVars, GrandProductChallenge, GrandProductChallengeSet,
};
use crate::keccak::keccak_stark::KeccakStark;
use crate::keccak_sponge::keccak_sponge_stark::KeccakSpongeStark;
use crate::logic::LogicStark;
use crate::lookup::LookupCheckVars;
use crate::memory::memory_stark::MemoryStark;
=======
use crate::cross_table_lookup::{verify_cross_table_lookups, CtlCheckVars};
use crate::evaluation_frame::StarkEvaluationFrame;
>>>>>>> 0abc3b92
use crate::memory::segments::Segment;
use crate::memory::VALUE_LIMBS;
use crate::proof::{
    AllProof, AllProofChallenges, PublicValues, StarkOpeningSet, StarkProof, StarkProofChallenges,
};
use crate::stark::Stark;
use crate::util::h2u;
use crate::vanishing_poly::eval_vanishing_poly;

pub fn verify_proof<F: RichField + Extendable<D>, C: GenericConfig<D, F = F>, const D: usize>(
    all_stark: &AllStark<F, D>,
    all_proof: AllProof<F, C, D>,
    config: &StarkConfig,
) -> Result<()>
where
{
    let AllProofChallenges {
        stark_challenges,
        ctl_challenges,
    } = all_proof
        .get_challenges(config)
        .map_err(|_| anyhow::Error::msg("Invalid sampling of proof challenges."))?;

    let num_lookup_columns = all_stark.num_lookups_helper_columns(config);

    let AllStark {
        arithmetic_stark,
        byte_packing_stark,
        cpu_stark,
        keccak_stark,
        keccak_sponge_stark,
        logic_stark,
        memory_stark,
        cross_table_lookups,
    } = all_stark;

    let ctl_vars_per_table = CtlCheckVars::from_proofs(
        &all_proof.stark_proofs,
        cross_table_lookups,
        &ctl_challenges,
        &num_lookup_columns,
    );

    verify_stark_proof_with_challenges(
        arithmetic_stark,
        &all_proof.stark_proofs[Table::Arithmetic as usize].proof,
        &stark_challenges[Table::Arithmetic as usize],
        &ctl_vars_per_table[Table::Arithmetic as usize],
        &ctl_challenges,
        config,
    )?;
    verify_stark_proof_with_challenges(
        byte_packing_stark,
        &all_proof.stark_proofs[Table::BytePacking as usize].proof,
        &stark_challenges[Table::BytePacking as usize],
        &ctl_vars_per_table[Table::BytePacking as usize],
        &ctl_challenges,
        config,
    )?;
    verify_stark_proof_with_challenges(
        cpu_stark,
        &all_proof.stark_proofs[Table::Cpu as usize].proof,
        &stark_challenges[Table::Cpu as usize],
        &ctl_vars_per_table[Table::Cpu as usize],
        &ctl_challenges,
        config,
    )?;
    verify_stark_proof_with_challenges(
        keccak_stark,
        &all_proof.stark_proofs[Table::Keccak as usize].proof,
        &stark_challenges[Table::Keccak as usize],
        &ctl_vars_per_table[Table::Keccak as usize],
        &ctl_challenges,
        config,
    )?;
    verify_stark_proof_with_challenges(
        keccak_sponge_stark,
        &all_proof.stark_proofs[Table::KeccakSponge as usize].proof,
        &stark_challenges[Table::KeccakSponge as usize],
        &ctl_vars_per_table[Table::KeccakSponge as usize],
        &ctl_challenges,
        config,
    )?;
    verify_stark_proof_with_challenges(
        logic_stark,
        &all_proof.stark_proofs[Table::Logic as usize].proof,
        &stark_challenges[Table::Logic as usize],
        &ctl_vars_per_table[Table::Logic as usize],
        &ctl_challenges,
        config,
    )?;
    verify_stark_proof_with_challenges(
        memory_stark,
        &all_proof.stark_proofs[Table::Memory as usize].proof,
        &stark_challenges[Table::Memory as usize],
        &ctl_vars_per_table[Table::Memory as usize],
        &ctl_challenges,
        config,
    )?;

    let public_values = all_proof.public_values;

    // Extra products to add to the looked last value.
    // Only necessary for the Memory values.
    let mut extra_looking_products = vec![vec![F::ONE; config.num_challenges]; NUM_TABLES];

    // Memory
    extra_looking_products[Table::Memory as usize] = (0..config.num_challenges)
        .map(|i| get_memory_extra_looking_products(&public_values, ctl_challenges.challenges[i]))
        .collect_vec();

    verify_cross_table_lookups::<F, D>(
        cross_table_lookups,
        all_proof
            .stark_proofs
            .map(|p| p.proof.openings.ctl_zs_first),
        extra_looking_products,
        config,
    )
}

/// Computes the extra product to multiply to the looked value. It contains memory operations not in the CPU trace:
/// - block metadata writes before kernel bootstrapping,
/// - trie roots writes before kernel bootstrapping.
pub(crate) fn get_memory_extra_looking_products<F, const D: usize>(
    public_values: &PublicValues,
    challenge: GrandProductChallenge<F>,
) -> F
where
    F: RichField + Extendable<D>,
{
    let mut prod = F::ONE;

    // Add metadata and tries writes.
    let fields = [
        (
            GlobalMetadata::BlockBeneficiary,
            U256::from_big_endian(&public_values.block_metadata.block_beneficiary.0),
        ),
        (
            GlobalMetadata::BlockTimestamp,
            public_values.block_metadata.block_timestamp,
        ),
        (
            GlobalMetadata::BlockNumber,
            public_values.block_metadata.block_number,
        ),
        (
            GlobalMetadata::BlockDifficulty,
            public_values.block_metadata.block_difficulty,
        ),
        (
            GlobalMetadata::BlockGasLimit,
            public_values.block_metadata.block_gaslimit,
        ),
        (
            GlobalMetadata::BlockChainId,
            public_values.block_metadata.block_chain_id,
        ),
        (
            GlobalMetadata::BlockBaseFee,
            public_values.block_metadata.block_base_fee,
        ),
        (
            GlobalMetadata::BlockCurrentHash,
            h2u(public_values.block_hashes.cur_hash),
        ),
        (
            GlobalMetadata::BlockGasUsed,
            public_values.block_metadata.block_gas_used,
        ),
        (
            GlobalMetadata::TxnNumberBefore,
            public_values.extra_block_data.txn_number_before,
        ),
        (
            GlobalMetadata::TxnNumberAfter,
            public_values.extra_block_data.txn_number_after,
        ),
        (
            GlobalMetadata::BlockGasUsedBefore,
            public_values.extra_block_data.gas_used_before,
        ),
        (
            GlobalMetadata::BlockGasUsedAfter,
            public_values.extra_block_data.gas_used_after,
        ),
        (
            GlobalMetadata::StateTrieRootDigestBefore,
            h2u(public_values.trie_roots_before.state_root),
        ),
        (
            GlobalMetadata::TransactionTrieRootDigestBefore,
            h2u(public_values.trie_roots_before.transactions_root),
        ),
        (
            GlobalMetadata::ReceiptTrieRootDigestBefore,
            h2u(public_values.trie_roots_before.receipts_root),
        ),
        (
            GlobalMetadata::StateTrieRootDigestAfter,
            h2u(public_values.trie_roots_after.state_root),
        ),
        (
            GlobalMetadata::TransactionTrieRootDigestAfter,
            h2u(public_values.trie_roots_after.transactions_root),
        ),
        (
            GlobalMetadata::ReceiptTrieRootDigestAfter,
            h2u(public_values.trie_roots_after.receipts_root),
        ),
    ];

    let segment = F::from_canonical_u32(Segment::GlobalMetadata as u32);

    fields.map(|(field, val)| prod = add_data_write(challenge, segment, prod, field as usize, val));

    // Add block bloom writes.
    let bloom_segment = F::from_canonical_u32(Segment::GlobalBlockBloom as u32);
    for index in 0..8 {
        let val = public_values.block_metadata.block_bloom[index];
        prod = add_data_write(challenge, bloom_segment, prod, index, val);
    }

    for index in 0..8 {
        let val = public_values.extra_block_data.block_bloom_before[index];
        prod = add_data_write(challenge, bloom_segment, prod, index + 8, val);
    }
    for index in 0..8 {
        let val = public_values.extra_block_data.block_bloom_after[index];
        prod = add_data_write(challenge, bloom_segment, prod, index + 16, val);
    }

    // Add Blockhashes writes.
    let block_hashes_segment = F::from_canonical_u32(Segment::BlockHashes as u32);
    for index in 0..256 {
        let val = h2u(public_values.block_hashes.prev_hashes[index]);
        prod = add_data_write(challenge, block_hashes_segment, prod, index, val);
    }

    prod
}

fn add_data_write<F, const D: usize>(
    challenge: GrandProductChallenge<F>,
    segment: F,
    running_product: F,
    index: usize,
    val: U256,
) -> F
where
    F: RichField + Extendable<D>,
{
    let mut row = [F::ZERO; 13];
    row[0] = F::ZERO; // is_read
    row[1] = F::ZERO; // context
    row[2] = segment;
    row[3] = F::from_canonical_usize(index);

    for j in 0..VALUE_LIMBS {
        row[j + 4] = F::from_canonical_u32((val >> (j * 32)).low_u32());
    }
    row[12] = F::ONE; // timestamp
    running_product * challenge.combine(row.iter())
}

pub(crate) fn verify_stark_proof_with_challenges<
    F: RichField + Extendable<D>,
    C: GenericConfig<D, F = F>,
    S: Stark<F, D>,
    const D: usize,
>(
    stark: &S,
    proof: &StarkProof<F, C, D>,
    challenges: &StarkProofChallenges<F, D>,
    ctl_vars: &[CtlCheckVars<F, F::Extension, F::Extension, D>],
    ctl_challenges: &GrandProductChallengeSet<F>,
    config: &StarkConfig,
) -> Result<()> {
    log::debug!("Checking proof: {}", type_name::<S>());
    validate_proof_shape(stark, proof, config, ctl_vars.len())?;
    let StarkOpeningSet {
        local_values,
        next_values,
        auxiliary_polys,
        auxiliary_polys_next,
        ctl_zs_first,
        quotient_polys,
    } = &proof.openings;
    let vars = S::EvaluationFrame::from_values(local_values, next_values);

    let degree_bits = proof.recover_degree_bits(config);
    let (l_0, l_last) = eval_l_0_and_l_last(degree_bits, challenges.stark_zeta);
    let last = F::primitive_root_of_unity(degree_bits).inverse();
    let z_last = challenges.stark_zeta - last.into();
    let mut consumer = ConstraintConsumer::<F::Extension>::new(
        challenges
            .stark_alphas
            .iter()
            .map(|&alpha| F::Extension::from_basefield(alpha))
            .collect::<Vec<_>>(),
        z_last,
        l_0,
        l_last,
    );
    let num_lookup_columns = stark.num_lookup_helper_columns(config);
    let lookup_challenges = (num_lookup_columns > 0).then(|| {
        ctl_challenges
            .challenges
            .iter()
            .map(|ch| ch.beta)
            .collect::<Vec<_>>()
    });

    let lookup_vars = stark.uses_lookups().then(|| LookupCheckVars {
        local_values: auxiliary_polys[..num_lookup_columns].to_vec(),
        next_values: auxiliary_polys_next[..num_lookup_columns].to_vec(),
        challenges: lookup_challenges.unwrap(),
    });
    let lookups = stark.lookups();
    eval_vanishing_poly::<F, F::Extension, F::Extension, S, D, D>(
        stark,
<<<<<<< HEAD
        vars,
        &lookups,
        lookup_vars,
=======
        config,
        &vars,
        permutation_data,
>>>>>>> 0abc3b92
        ctl_vars,
        &mut consumer,
    );
    let vanishing_polys_zeta = consumer.accumulators();

    // Check each polynomial identity, of the form `vanishing(x) = Z_H(x) quotient(x)`, at zeta.
    let zeta_pow_deg = challenges.stark_zeta.exp_power_of_2(degree_bits);
    let z_h_zeta = zeta_pow_deg - F::Extension::ONE;
    // `quotient_polys_zeta` holds `num_challenges * quotient_degree_factor` evaluations.
    // Each chunk of `quotient_degree_factor` holds the evaluations of `t_0(zeta),...,t_{quotient_degree_factor-1}(zeta)`
    // where the "real" quotient polynomial is `t(X) = t_0(X) + t_1(X)*X^n + t_2(X)*X^{2n} + ...`.
    // So to reconstruct `t(zeta)` we can compute `reduce_with_powers(chunk, zeta^n)` for each
    // `quotient_degree_factor`-sized chunk of the original evaluations.
    for (i, chunk) in quotient_polys
        .chunks(stark.quotient_degree_factor())
        .enumerate()
    {
        ensure!(
            vanishing_polys_zeta[i] == z_h_zeta * reduce_with_powers(chunk, zeta_pow_deg),
            "Mismatch between evaluation and opening of quotient polynomial"
        );
    }

    let merkle_caps = vec![
        proof.trace_cap.clone(),
        proof.auxiliary_polys_cap.clone(),
        proof.quotient_polys_cap.clone(),
    ];

    verify_fri_proof::<F, C, D>(
        &stark.fri_instance(
            challenges.stark_zeta,
            F::primitive_root_of_unity(degree_bits),
            ctl_zs_first.len(),
            config,
        ),
        &proof.openings.to_fri_openings(),
        &challenges.fri_challenges,
        &merkle_caps,
        &proof.opening_proof,
        &config.fri_params(degree_bits),
    )?;

    Ok(())
}

fn validate_proof_shape<F, C, S, const D: usize>(
    stark: &S,
    proof: &StarkProof<F, C, D>,
    config: &StarkConfig,
    num_ctl_zs: usize,
) -> anyhow::Result<()>
where
    F: RichField + Extendable<D>,
    C: GenericConfig<D, F = F>,
    S: Stark<F, D>,
{
    let StarkProof {
        trace_cap,
        auxiliary_polys_cap,
        quotient_polys_cap,
        openings,
        // The shape of the opening proof will be checked in the FRI verifier (see
        // validate_fri_proof_shape), so we ignore it here.
        opening_proof: _,
    } = proof;

    let StarkOpeningSet {
        local_values,
        next_values,
        auxiliary_polys,
        auxiliary_polys_next,
        ctl_zs_first,
        quotient_polys,
    } = openings;

    let degree_bits = proof.recover_degree_bits(config);
    let fri_params = config.fri_params(degree_bits);
    let cap_height = fri_params.config.cap_height;
    let num_auxiliary = num_ctl_zs + stark.num_lookup_helper_columns(config);

    ensure!(trace_cap.height() == cap_height);
    ensure!(auxiliary_polys_cap.height() == cap_height);
    ensure!(quotient_polys_cap.height() == cap_height);

    ensure!(local_values.len() == S::COLUMNS);
    ensure!(next_values.len() == S::COLUMNS);
    ensure!(auxiliary_polys.len() == num_auxiliary);
    ensure!(auxiliary_polys_next.len() == num_auxiliary);
    ensure!(ctl_zs_first.len() == num_ctl_zs);
    ensure!(quotient_polys.len() == stark.num_quotient_polys(config));

    Ok(())
}

/// Evaluate the Lagrange polynomials `L_0` and `L_(n-1)` at a point `x`.
/// `L_0(x) = (x^n - 1)/(n * (x - 1))`
/// `L_(n-1)(x) = (x^n - 1)/(n * (g * x - 1))`, with `g` the first element of the subgroup.
fn eval_l_0_and_l_last<F: Field>(log_n: usize, x: F) -> (F, F) {
    let n = F::from_canonical_usize(1 << log_n);
    let g = F::primitive_root_of_unity(log_n);
    let z_x = x.exp_power_of_2(log_n) - F::ONE;
    let invs = F::batch_multiplicative_inverse(&[n * (x - F::ONE), n * (g * x - F::ONE)]);

    (z_x * invs[0], z_x * invs[1])
}

#[cfg(test)]
mod tests {
    use plonky2::field::goldilocks_field::GoldilocksField;
    use plonky2::field::polynomial::PolynomialValues;
    use plonky2::field::types::Sample;

    use crate::verifier::eval_l_0_and_l_last;

    #[test]
    fn test_eval_l_0_and_l_last() {
        type F = GoldilocksField;
        let log_n = 5;
        let n = 1 << log_n;

        let x = F::rand(); // challenge point
        let expected_l_first_x = PolynomialValues::selector(n, 0).ifft().eval(x);
        let expected_l_last_x = PolynomialValues::selector(n, n - 1).ifft().eval(x);

        let (l_first_x, l_last_x) = eval_l_0_and_l_last(log_n, x);
        assert_eq!(l_first_x, expected_l_first_x);
        assert_eq!(l_last_x, expected_l_last_x);
    }
}<|MERGE_RESOLUTION|>--- conflicted
+++ resolved
@@ -14,19 +14,11 @@
 use crate::config::StarkConfig;
 use crate::constraint_consumer::ConstraintConsumer;
 use crate::cpu::kernel::constants::global_metadata::GlobalMetadata;
-<<<<<<< HEAD
 use crate::cross_table_lookup::{
     verify_cross_table_lookups, CtlCheckVars, GrandProductChallenge, GrandProductChallengeSet,
 };
-use crate::keccak::keccak_stark::KeccakStark;
-use crate::keccak_sponge::keccak_sponge_stark::KeccakSpongeStark;
-use crate::logic::LogicStark;
+use crate::evaluation_frame::StarkEvaluationFrame;
 use crate::lookup::LookupCheckVars;
-use crate::memory::memory_stark::MemoryStark;
-=======
-use crate::cross_table_lookup::{verify_cross_table_lookups, CtlCheckVars};
-use crate::evaluation_frame::StarkEvaluationFrame;
->>>>>>> 0abc3b92
 use crate::memory::segments::Segment;
 use crate::memory::VALUE_LIMBS;
 use crate::proof::{
@@ -349,15 +341,9 @@
     let lookups = stark.lookups();
     eval_vanishing_poly::<F, F::Extension, F::Extension, S, D, D>(
         stark,
-<<<<<<< HEAD
-        vars,
+        &vars,
         &lookups,
         lookup_vars,
-=======
-        config,
-        &vars,
-        permutation_data,
->>>>>>> 0abc3b92
         ctl_vars,
         &mut consumer,
     );
